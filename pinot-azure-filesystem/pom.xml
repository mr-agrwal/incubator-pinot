<?xml version="1.0" encoding="UTF-8"?>
<!--

    Licensed to the Apache Software Foundation (ASF) under one
    or more contributor license agreements.  See the NOTICE file
    distributed with this work for additional information
    regarding copyright ownership.  The ASF licenses this file
    to you under the Apache License, Version 2.0 (the
    "License"); you may not use this file except in compliance
    with the License.  You may obtain a copy of the License at

      http://www.apache.org/licenses/LICENSE-2.0

    Unless required by applicable law or agreed to in writing,
    software distributed under the License is distributed on an
    "AS IS" BASIS, WITHOUT WARRANTIES OR CONDITIONS OF ANY
    KIND, either express or implied.  See the License for the
    specific language governing permissions and limitations
    under the License.

-->
<<<<<<< HEAD
<project xmlns="http://maven.apache.org/POM/4.0.0" xmlns:xsi="http://www.w3.org/2001/XMLSchema-instance" xsi:schemaLocation="http://maven.apache.org/POM/4.0.0 http://maven.apache.org/xsd/maven-4.0.0.xsd">
  <parent>
    <artifactId>pinot</artifactId>
    <groupId>com.linkedin.pinot</groupId>
    <version>0.1.097-SNAPSHOT</version>
=======
<project xmlns="http://maven.apache.org/POM/4.0.0" xmlns:xsi="http://www.w3.org/2001/XMLSchema-instance"
         xsi:schemaLocation="http://maven.apache.org/POM/4.0.0 http://maven.apache.org/xsd/maven-4.0.0.xsd">
  <modelVersion>4.0.0</modelVersion>
  <parent>
    <artifactId>pinot</artifactId>
    <groupId>org.apache.pinot</groupId>
    <version>0.1.0-SNAPSHOT</version>
>>>>>>> 0675aee3
  </parent>
  <artifactId>pinot-azure-filesystem</artifactId>
  <name>Pinot Azure Filesystem</name>
  <url>https://pinot.apache.org/</url>
  <properties>
    <pinot.root>${basedir}/..</pinot.root>
  </properties>
  <dependencies>
    <dependency>
      <groupId>com.microsoft.azure</groupId>
      <artifactId>azure-data-lake-store-sdk</artifactId>
    </dependency>
    <dependency>
      <groupId>org.testng</groupId>
      <artifactId>testng</artifactId>
      <scope>test</scope>
    </dependency>
    <dependency>
      <groupId>org.mockito</groupId>
      <artifactId>mockito-core</artifactId>
      <scope>test</scope>
    </dependency>
    <dependency>
      <groupId>org.apache.pinot</groupId>
      <artifactId>pinot-filesystem</artifactId>
<<<<<<< HEAD
      <version>0.1.097-SNAPSHOT</version>
=======
      <version>0.1.0-SNAPSHOT</version>
>>>>>>> 0675aee3
      <scope>compile</scope>
    </dependency>
    <dependency>
      <groupId>org.apache.pinot</groupId>
      <artifactId>pinot-common</artifactId>
    </dependency>
  </dependencies>
</project><|MERGE_RESOLUTION|>--- conflicted
+++ resolved
@@ -19,13 +19,6 @@
     under the License.
 
 -->
-<<<<<<< HEAD
-<project xmlns="http://maven.apache.org/POM/4.0.0" xmlns:xsi="http://www.w3.org/2001/XMLSchema-instance" xsi:schemaLocation="http://maven.apache.org/POM/4.0.0 http://maven.apache.org/xsd/maven-4.0.0.xsd">
-  <parent>
-    <artifactId>pinot</artifactId>
-    <groupId>com.linkedin.pinot</groupId>
-    <version>0.1.097-SNAPSHOT</version>
-=======
 <project xmlns="http://maven.apache.org/POM/4.0.0" xmlns:xsi="http://www.w3.org/2001/XMLSchema-instance"
          xsi:schemaLocation="http://maven.apache.org/POM/4.0.0 http://maven.apache.org/xsd/maven-4.0.0.xsd">
   <modelVersion>4.0.0</modelVersion>
@@ -33,7 +26,6 @@
     <artifactId>pinot</artifactId>
     <groupId>org.apache.pinot</groupId>
     <version>0.1.0-SNAPSHOT</version>
->>>>>>> 0675aee3
   </parent>
   <artifactId>pinot-azure-filesystem</artifactId>
   <name>Pinot Azure Filesystem</name>
@@ -59,11 +51,7 @@
     <dependency>
       <groupId>org.apache.pinot</groupId>
       <artifactId>pinot-filesystem</artifactId>
-<<<<<<< HEAD
-      <version>0.1.097-SNAPSHOT</version>
-=======
       <version>0.1.0-SNAPSHOT</version>
->>>>>>> 0675aee3
       <scope>compile</scope>
     </dependency>
     <dependency>
