--- conflicted
+++ resolved
@@ -353,13 +353,6 @@
                     <delete dir="target/generated-sources/gen-javabean" />
                     <mkdir dir="target/generated-sources" />
                     <exec executable="/usr/local/bin/thrift">
-<<<<<<< HEAD
-                      <arg value="--gen" />
-                      <arg value="java:beans" />
-                      <arg value="-o" />
-                      <arg value="target/generated-sources" />
-                      <arg value="src/thrift/request.thrift" />
-=======
                       <arg value="--gen"/>
                       <arg value="java:beans"/>
                       <arg value="-o"/>
@@ -372,7 +365,6 @@
                       <arg value="-o"/>
                       <arg value="target/generated-sources"/>
                       <arg value="src/thrift/request.thrift"/>
->>>>>>> cd823b7a
                     </exec>
                     <exec executable="/usr/local/bin/thrift">
                       <arg value="--gen" />
